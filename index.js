--- conflicted
+++ resolved
@@ -667,11 +667,7 @@
                     grid['sum']._add(toMerge[i].sum);
                     grid['count'] += toMerge[i].count;
                     grid['textSumProperty'] += toMerge[i].textSumProperty;
-<<<<<<< HEAD
                     grid['children'] = grid['children'].concat(toMerge[i].children);
-=======
-                    grid['children'].concat(toMerge[i].geometry);
->>>>>>> 1213a12d
                     clusterMap[toMerge[i].key] = grid;
                     delete grids[toMerge[i].key];
                 }
